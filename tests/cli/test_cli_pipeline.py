# -*- coding: utf-8 -*-
# pylint: disable=unused-argument,redefined-outer-name,invalid-name
"""
GAPs pipeline command tests.
"""
import os
import json
import shutil
from pathlib import Path

import click
import pytest

from gaps import Pipeline, Status
from gaps.status import StatusField, StatusOption
from gaps.cli.command import CLICommandFromFunction
import gaps.cli.pipeline
from gaps.cli.pipeline import (
    template_pipeline_config,
    pipeline_command,
    pipeline,
    _can_run_background,
)
from gaps.exceptions import gapsExecutionError
from gaps.warnings import gapsWarning


TEST_FILE_DIR = Path(__file__).parent.as_posix()
SAMPLE_CONFIG = {
    "logging": {"log_level": "INFO"},
    "pipeline": [
        {"run": "./config_run.json"},
    ],
}
SUCCESS_CONFIG = {"test": "success"}


@pytest.fixture
def pipe_config_fp(tmp_path):
    """Add a sample pipeline config to a temp directory."""
    pipe_config_fp = tmp_path / "config_pipe.json"
    with open(pipe_config_fp, "w") as config_file:
        json.dump(SAMPLE_CONFIG, config_file)

    yield pipe_config_fp


@pytest.fixture
def runnable_pipeline(pipe_config_fp):
    """Add run to pipeline commands for test only."""
    try:
        Pipeline.COMMANDS["run"] = run
        yield pipe_config_fp
    finally:
        Pipeline.COMMANDS.pop("run")


@click.command()
@click.option("--config", "-c", default=".", help="Path to config file")
def run(config):
    """Test command."""
    config_fp = Path(config)
    with open(config_fp, "w") as config_file:
        json.dump(SUCCESS_CONFIG, config_file)

    attrs = {StatusField.JOB_STATUS: StatusOption.SUCCESSFUL}
    Status.make_single_job_file(config_fp.parent, "run", "test", attrs)


# pylint: disable=no-value-for-parameter
def test_can_run_background(monkeypatch, test_ctx, pipe_config_fp):
    """Test the `_can_run_background` method"""

    monkeypatch.setattr(os, "setsid", lambda: None, raising=False)
    monkeypatch.setattr(os, "fork", lambda: None, raising=False)

    assert _can_run_background()

    monkeypatch.delattr(os, "setsid", raising=False)
    monkeypatch.delattr(os, "fork", raising=False)

    assert not _can_run_background()

    with pytest.raises(gapsExecutionError) as exc_info:
        pipeline(pipe_config_fp, cancel=False, monitor=False, background=True)

    assert "Cannot run pipeline in background on system" in str(exc_info)


@pytest.mark.parametrize("extra_args", [[], ["--monitor"]])
def test_pipeline_command(
    extra_args,
    tmp_path,
    cli_runner,
    runnable_pipeline,
    assert_message_was_logged,
):
    """Test the pipeline_command creation."""

    target_config_fp = tmp_path / "config_run.json"
    target_config_fp.touch()

    pipe = pipeline_command({})
    if _can_run_background():
        assert "background" in [opt.name for opt in pipe.params]
    else:
        assert "background" not in [opt.name for opt in pipe.params]
    cli_runner.invoke(pipe, ["-c", runnable_pipeline.as_posix()] + extra_args)

    if not extra_args:
        cli_runner.invoke(pipe, ["-c", runnable_pipeline.as_posix()])
    else:
        assert Status(tmp_path).get(StatusField.MONITOR_PID) == os.getpid()

    with open(target_config_fp, "r") as config:
        assert json.load(config) == SUCCESS_CONFIG

    assert_message_was_logged("Pipeline job", "INFO")
    assert_message_was_logged("is complete.", "INFO")


@pytest.mark.parametrize(
    "extra_args", [["--background"], ["--monitor", "--background"]]
)
def test_pipeline_command_with_background(
    extra_args, pipe_config_fp, cli_runner, monkeypatch
):
    """Test the pipeline_command creation with background."""

    kickoff_background_cache = []

    def _new_run(config_file):
        kickoff_background_cache.append(config_file)

    monkeypatch.setattr(
        gaps.cli.pipeline, "_kickoff_background", _new_run, raising=True
    )
    monkeypatch.setattr(os, "setsid", lambda: None, raising=False)
    monkeypatch.setattr(os, "fork", lambda: None, raising=False)

    pipe = pipeline_command({})
    assert "background" in [opt.name for opt in pipe.params]
    assert not kickoff_background_cache
    cli_runner.invoke(
        pipe, ["-c", pipe_config_fp.as_posix()] + extra_args, obj={}
    )

    assert len(kickoff_background_cache) == 1
    assert pipe_config_fp.as_posix() in kickoff_background_cache[0]


def test_pipeline_command_cancel(pipe_config_fp, cli_runner, monkeypatch):
    """Test the pipeline_command with --cancel."""

    def _new_cancel(config):
        assert config == pipe_config_fp.as_posix()

    monkeypatch.setattr(Pipeline, "cancel_all", _new_cancel, raising=True)

    pipe = pipeline_command({})
    cli_runner.invoke(pipe, ["-c", pipe_config_fp.as_posix(), "--cancel"])


def test_ppl_command_no_config_arg(
    tmp_cwd,
    cli_runner,
    runnable_pipeline,
    assert_message_was_logged,
):
    """Test pipeline command without explicit config input."""

    target_config_fp = tmp_cwd / "config_run.json"
    pipe_config_fp = tmp_cwd / "config_pipeline.json"

    target_config_fp.touch()
    assert not pipe_config_fp.exists()
    pipe = pipeline_command({})
    result = cli_runner.invoke(pipe)

    assert result.exit_code == 1
    assert "Could not determine config file" in str(result.exception)

    with open(pipe_config_fp, "w") as config_file:
        json.dump(SAMPLE_CONFIG, config_file)

    cli_runner.invoke(pipe)
    with open(target_config_fp, "r") as config:
        assert json.load(config) == SUCCESS_CONFIG

    cli_runner.invoke(pipe)
    assert_message_was_logged("Pipeline job", "INFO")
    assert_message_was_logged("is complete.", "INFO")

    (tmp_cwd / "config_pipeline_2.json").touch()
    result = cli_runner.invoke(pipe)

    assert result.exit_code == 1
    assert "Could not determine config file" in str(result.exception)


def test_template_pipeline_config():
    """Test generating the template pipeline config"""

    def _test_func():
        pass

    commands = [
        CLICommandFromFunction(_test_func, name="run"),
        CLICommandFromFunction(_test_func, name="collect-run"),
        CLICommandFromFunction(_test_func, name="analysis_and_qa"),
    ]
    config = template_pipeline_config(commands)
    expected_config = {
        "pipeline": [
            {"run": "./config_run.json"},
            {"collect-run": "./config_collect_run.json"},
            {"analysis_and_qa": "./config_analysis_and_qa.json"},
        ],
        "logging": {"log_file": None, "log_level": "INFO"},
    }

    assert config == expected_config


def test_pipeline_command_with_running_pid(
    pipe_config_fp, cli_runner, monkeypatch
):
    """Assert pipeline_command does not start processing if existing pid."""

    monkeypatch.setattr(
        gaps.cli.pipeline.Status,
        "get",
        lambda *__, **___: os.getpid(),
        raising=True,
    )

    pipe = pipeline_command({})
    with pytest.warns(gapsWarning) as warn_info:
        cli_runner.invoke(pipe, ["-c", pipe_config_fp.as_posix()], obj={})

    assert "Another pipeline" in warn_info[0].message.args[0]
    assert "is running on monitor PID:" in warn_info[0].message.args[0]
    assert f"{os.getpid()}" in warn_info[0].message.args[0]
    assert (
        "Not starting a new pipeline execution" in warn_info[0].message.args[0]
    )


<<<<<<< HEAD
def test_ppl_duplicate_commands(
    tmp_cwd,
    cli_runner,
    runnable_pipeline,
    assert_message_was_logged,
):
    """Test pipeline command without explicit config input."""

    target_config_fp = tmp_cwd / "config_run.json"
    pipe_config_fp = tmp_cwd / "config_pipeline.json"

    target_config_fp.touch()
    assert not pipe_config_fp.exists()
    pipe = pipeline_command({})

    pipe_config = {
        "logging": {"log_level": "INFO"},
        "pipeline": [
            {"run": "./config_run.json"},
            {"run-again": "./config_run.json", "command": "run"},
        ],
    }

    with open(pipe_config_fp, "w") as config_file:
        json.dump(pipe_config, config_file)

    cli_runner.invoke(pipe)
    with open(target_config_fp, "r") as config_file:
        assert json.load(config_file) == SUCCESS_CONFIG

    with open(target_config_fp, "w") as config_file:
        json.dump({}, config_file)

    with open(target_config_fp, "r") as config_file:
        assert not json.load(config_file)

    cli_runner.invoke(pipe)
    assert_message_was_logged("Pipeline step 'run' for job", "INFO")
    assert_message_was_logged("is successful", "INFO")
    assert_message_was_logged("Successful: 'run'", "DEBUG")

    with open(target_config_fp, "r") as config:
        assert json.load(config) == SUCCESS_CONFIG

    status = Status(tmp_cwd)
    assert "run" in status
    assert status["run"][StatusField.PIPELINE_INDEX] == 0
    assert status["run"][StatusField.JOB_STATUS] == StatusOption.SUCCESSFUL
    assert "run-again" in status
    assert status["run-again"][StatusField.PIPELINE_INDEX] == 1
    assert (
        status["run-again"][StatusField.JOB_STATUS] == StatusOption.SUCCESSFUL
    )

    cli_runner.invoke(pipe)
    assert_message_was_logged("Pipeline job", "INFO")
    assert_message_was_logged("is complete.", "INFO")
=======
def test_pipeline_command_recursive(
    tmp_cwd, cli_runner, runnable_pipeline, assert_message_was_logged
):
    """Test the pipeline command with recursive directories."""

    target_config_fp = tmp_cwd / "config_run.json"
    target_config_fp.touch()
    runnable_pipeline.rename(runnable_pipeline.parent / "config_pipeline.json")

    test_dirs = [
        tmp_cwd,
        tmp_cwd / "test_run_2",
        tmp_cwd / "test_run_2" / "test_run_3",
        tmp_cwd / "test_run_4",
        tmp_cwd / "test_run_5",
        tmp_cwd / "test_run_6",
    ]

    for prev_dir, next_dir in zip(test_dirs[0:-1], test_dirs[1:]):
        shutil.copytree(prev_dir, next_dir)

    for test_dir in test_dirs:
        expected_out_fp = test_dir / "config_run.json"
        assert expected_out_fp.exists()
        with open(expected_out_fp, "r") as config:
            assert not config.read()

    shutil.copy(
        test_dirs[-2] / "config_pipeline.json",
        test_dirs[-2] / "config_pipeline2.json",
    )
    (test_dirs[-1] / "config_pipeline.json").unlink()

    pipe = pipeline_command({})
    cli_runner.invoke(pipe, ["-r"])
    cli_runner.invoke(pipe, ["-r"])

    for test_dir in test_dirs[:-2]:
        assert_message_was_logged(test_dir.name, "INFO")
        with open(test_dir / "config_run.json", "r") as config:
            assert json.load(config) == SUCCESS_CONFIG

    for test_dir in test_dirs[-2:]:
        with open(test_dir / "config_run.json", "r") as config:
            assert not config.read()

    assert_message_was_logged("Pipeline job", "INFO")
    assert_message_was_logged("is complete.", "INFO")
    assert_message_was_logged(
        "Could not determine config file - multiple files detected", "WARNING"
    )
    assert_message_was_logged(test_dirs[-2].name, "WARNING")
>>>>>>> 324acba3


if __name__ == "__main__":
    pytest.main(["-q", "--show-capture=all", Path(__file__), "-rapP"])<|MERGE_RESOLUTION|>--- conflicted
+++ resolved
@@ -246,7 +246,6 @@
     )
 
 
-<<<<<<< HEAD
 def test_ppl_duplicate_commands(
     tmp_cwd,
     cli_runner,
@@ -304,7 +303,8 @@
     cli_runner.invoke(pipe)
     assert_message_was_logged("Pipeline job", "INFO")
     assert_message_was_logged("is complete.", "INFO")
-=======
+
+
 def test_pipeline_command_recursive(
     tmp_cwd, cli_runner, runnable_pipeline, assert_message_was_logged
 ):
@@ -357,7 +357,6 @@
         "Could not determine config file - multiple files detected", "WARNING"
     )
     assert_message_was_logged(test_dirs[-2].name, "WARNING")
->>>>>>> 324acba3
 
 
 if __name__ == "__main__":
